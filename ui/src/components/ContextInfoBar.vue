--- conflicted
+++ resolved
@@ -202,67 +202,9 @@
             color: var(--bs-text-opacity-5);
         }
 
-<<<<<<< HEAD
-<style scoped>
-.barResizer{
-    height: 100vh;
-    width: 10px;
-    position: absolute;
-    top: 0;
-    left: -5px;
-    z-index: 1040;
-    background-color: var(--bs-primary);
-    background: linear-gradient(90deg, transparent 0%, var(--bs-primary) 50%, transparent 100%);
-    opacity: 0;
-    transition: opacity .1s;
-    border: none;
-    cursor: col-resize;
-}
-
-.barResizer:hover{
-    opacity: 1;
-}
-
-.barWrapper {
-    position: relative;
-    padding: 12px 8px;
-    writing-mode: vertical-rl;
-    text-orientation: mixed;
-    border-left: 1px solid var(--el-border-color);
-    display: flex;
-    align-items: center;
-    gap: 8px;
-    background: var(--card-bg);
-    font-size:12px;
-}
-
-.barWrapper .barButton{
-    background:  var(--bs-border-color);
-    color: var(--bs-body-color);
-    border-radius: 5px;
-    border: 1px solid var(--el-border-color);
-    padding: 8px 5px;
-    display: block;
-    line-height: normal;
-    white-space: nowrap;
-    position: relative;
-}
-
-.barWrapper .barButton:hover{
-    border-color: var(--bs-primary);
-}
-
-.barWrapper .barButtonActive{
-    background: var(--bs-primary);
-    border-color: var(--bs-primary);
-    color: white;
-    html.dark & {
-        color: var(--bs-primary-color);
-=======
         @include res(xs) {
             display: none;
         }
->>>>>>> 74a3e767
     }
 
     .panelWrapper {
@@ -284,52 +226,4 @@
             transition: none;
         }
     }
-<<<<<<< HEAD
-}
-
-.buttonIcon{
-    transform: rotate(90deg);
-    margin-bottom: .5em;
-}
-
-.openIcon{
-    transform: rotate(90deg);
-    margin-top: .5em;
-    color: var(--bs-tertiary-color);
-    font-size: 12px;
-}
-
-.versionNumber{
-    font-size: 12px;
-    color: var(--bs-tertiary-color);
-    margin-top: var(--spacer);
-}
-
-.commitNumber{
-    font-size: 12px;
-    color: var(--bs-primary);
-    margin-top: calc(.5 * var(--spacer));
-}
-
-.panelWrapper{
-    transition: width .3s;
-    width: 0;
-    position: relative;
-    overflow-y: auto;
-}
-
-.panelWrapper .closeButton{
-    position: fixed;
-    top: var(--spacer);
-    right: var(--spacer);
-    color: var(--bs-tertiary-color);
-    background: none;
-    border: none;
-}
-
-.panelTabResizing{
-    transition: none;
-}
-=======
->>>>>>> 74a3e767
 </style>